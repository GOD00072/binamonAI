    'use strict';

<<<<<<< HEAD
    const DISABLE_AUTH = false; 
=======
const DISABLE_AUTH = true; 
>>>>>>> 2d4a5816

    // แก้ไขเพื่อตรวจสอบ token จาก cookie หรือ headers
    const authMiddleware = (authManager) => {
    return (req, res, next) => {
        if (DISABLE_AUTH) {
            return next();
        }

        // Skip authentication for specific endpoints
        const skipPaths = [
            '/webhook',
            '/api/auth/login',
            '/login.html',
            '/login',
            '/',
            '/api/auth/login',
            '/api/products/urls',
            '/api/product-images/config'
        ];


        const staticExtensions = ['.js', '.css', '.png', '.jpg', '.jpeg', '.svg', '.ico', '.html', '.map'];
        const isStaticFile = staticExtensions.some(ext => req.path.endsWith(ext));
        

        if (skipPaths.includes(req.path) || isStaticFile) {
            return next();
        }

        const reactRoutes = ['/chat', '/users', '/products', '/ai-config', '/dashboard'];
        const isReactRoute = reactRoutes.some(route => req.path.startsWith(route));
        
        if (isReactRoute && req.method === 'GET') {
            let token = null;
            
            // Check Authorization header
            const authHeader = req.headers.authorization;
            if (authHeader && authHeader.startsWith('Bearer ')) {
                token = authHeader.split(' ')[1];
            }
            
            // Check cookie if no header
            if (!token && req.headers.cookie) {
                const cookies = req.headers.cookie.split(';').map(cookie => cookie.trim());
                const authCookie = cookies.find(cookie => cookie.startsWith('auth_token='));
                if (authCookie) {
                    token = authCookie.split('=')[1];
                }
            }
            
            // If no token for React routes, let React handle it (it will show login)
            if (!token) {
                return next();
            }
            
            // If token exists, verify it
            const decoded = authManager.verifyToken(token);
            if (decoded) {
                req.user = decoded;
            }
            
            return next();
        }
        
        // For API endpoints, require authentication
        if (req.path.startsWith('/api/') && req.path !== '/api/auth/login') {
            let token = null;
            
            // Get token from Authorization header
            const authHeader = req.headers.authorization;
            if (authHeader && authHeader.startsWith('Bearer ')) {
                token = authHeader.split(' ')[1];
            }
            
            // Get token from cookie as fallback
            if (!token && req.headers.cookie) {
                const cookies = req.headers.cookie.split(';').map(cookie => cookie.trim());
                const authCookie = cookies.find(cookie => cookie.startsWith('auth_token='));
                if (authCookie) {
                    token = authCookie.split('=')[1];
                }
            }
            
            // Get token from query parameter (for testing only)
            if (!token && req.query.token) {
                token = req.query.token;
            }
            
            if (!token) {
                return res.status(401).json({ 
                    error: 'ไม่มีสิทธิเข้าถึง',
                    code: 'NO_TOKEN'
                });
            }
            
            // Verify token
            const decoded = authManager.verifyToken(token);
            
            if (!decoded) {
                return res.status(401).json({ 
                    error: 'ไม่มีสิทธิเข้าถึง',
                    code: 'INVALID_TOKEN'
                });
            }
            
            // Check if token is expired
            const now = Math.floor(Date.now() / 1000);
            if (decoded.exp && decoded.exp < now) {
                return res.status(401).json({ 
                    error: 'ไม่มีสิทธิเข้าถึง',
                    code: 'TOKEN_EXPIRED'
                });
            }
            
            // Attach user data to request
            req.user = decoded;
            return next();
        }
        
        // For all other requests, pass through
        next();
    };
    };

<<<<<<< HEAD
    module.exports = authMiddleware;
=======

module.exports = authMiddleware;

>>>>>>> 2d4a5816
<|MERGE_RESOLUTION|>--- conflicted
+++ resolved
@@ -1,138 +1,128 @@
-    'use strict';
-
-<<<<<<< HEAD
-    const DISABLE_AUTH = false; 
-=======
-const DISABLE_AUTH = true; 
->>>>>>> 2d4a5816
-
-    // แก้ไขเพื่อตรวจสอบ token จาก cookie หรือ headers
-    const authMiddleware = (authManager) => {
-    return (req, res, next) => {
-        if (DISABLE_AUTH) {
-            return next();
-        }
-
-        // Skip authentication for specific endpoints
-        const skipPaths = [
-            '/webhook',
-            '/api/auth/login',
-            '/login.html',
-            '/login',
-            '/',
-            '/api/auth/login',
-            '/api/products/urls',
-            '/api/product-images/config'
-        ];
-
-
-        const staticExtensions = ['.js', '.css', '.png', '.jpg', '.jpeg', '.svg', '.ico', '.html', '.map'];
-        const isStaticFile = staticExtensions.some(ext => req.path.endsWith(ext));
-        
-
-        if (skipPaths.includes(req.path) || isStaticFile) {
-            return next();
-        }
-
-        const reactRoutes = ['/chat', '/users', '/products', '/ai-config', '/dashboard'];
-        const isReactRoute = reactRoutes.some(route => req.path.startsWith(route));
-        
-        if (isReactRoute && req.method === 'GET') {
-            let token = null;
-            
-            // Check Authorization header
-            const authHeader = req.headers.authorization;
-            if (authHeader && authHeader.startsWith('Bearer ')) {
-                token = authHeader.split(' ')[1];
-            }
-            
-            // Check cookie if no header
-            if (!token && req.headers.cookie) {
-                const cookies = req.headers.cookie.split(';').map(cookie => cookie.trim());
-                const authCookie = cookies.find(cookie => cookie.startsWith('auth_token='));
-                if (authCookie) {
-                    token = authCookie.split('=')[1];
-                }
-            }
-            
-            // If no token for React routes, let React handle it (it will show login)
-            if (!token) {
-                return next();
-            }
-            
-            // If token exists, verify it
-            const decoded = authManager.verifyToken(token);
-            if (decoded) {
-                req.user = decoded;
-            }
-            
-            return next();
-        }
-        
-        // For API endpoints, require authentication
-        if (req.path.startsWith('/api/') && req.path !== '/api/auth/login') {
-            let token = null;
-            
-            // Get token from Authorization header
-            const authHeader = req.headers.authorization;
-            if (authHeader && authHeader.startsWith('Bearer ')) {
-                token = authHeader.split(' ')[1];
-            }
-            
-            // Get token from cookie as fallback
-            if (!token && req.headers.cookie) {
-                const cookies = req.headers.cookie.split(';').map(cookie => cookie.trim());
-                const authCookie = cookies.find(cookie => cookie.startsWith('auth_token='));
-                if (authCookie) {
-                    token = authCookie.split('=')[1];
-                }
-            }
-            
-            // Get token from query parameter (for testing only)
-            if (!token && req.query.token) {
-                token = req.query.token;
-            }
-            
-            if (!token) {
-                return res.status(401).json({ 
-                    error: 'ไม่มีสิทธิเข้าถึง',
-                    code: 'NO_TOKEN'
-                });
-            }
-            
-            // Verify token
-            const decoded = authManager.verifyToken(token);
-            
-            if (!decoded) {
-                return res.status(401).json({ 
-                    error: 'ไม่มีสิทธิเข้าถึง',
-                    code: 'INVALID_TOKEN'
-                });
-            }
-            
-            // Check if token is expired
-            const now = Math.floor(Date.now() / 1000);
-            if (decoded.exp && decoded.exp < now) {
-                return res.status(401).json({ 
-                    error: 'ไม่มีสิทธิเข้าถึง',
-                    code: 'TOKEN_EXPIRED'
-                });
-            }
-            
-            // Attach user data to request
-            req.user = decoded;
-            return next();
-        }
-        
-        // For all other requests, pass through
-        next();
-    };
-    };
-
-<<<<<<< HEAD
-    module.exports = authMiddleware;
-=======
-
-module.exports = authMiddleware;
-
->>>>>>> 2d4a5816
+'use strict';
+
+const DISABLE_AUTH = false;
+
+// แก้ไขเพื่อตรวจสอบ token จาก cookie หรือ headers
+const authMiddleware = (authManager) => {
+    return (req, res, next) => {
+        if (DISABLE_AUTH) {
+            return next();
+        }
+
+        // Skip authentication for specific endpoints
+        const skipPaths = [
+            '/webhook',
+            '/api/auth/login',
+            '/login.html',
+            '/login',
+            '/',
+            '/api/auth/login',
+            '/api/products/urls',
+            '/api/product-images/config'
+        ];
+
+
+        const staticExtensions = ['.js', '.css', '.png', '.jpg', '.jpeg', '.svg', '.ico', '.html', '.map'];
+        const isStaticFile = staticExtensions.some(ext => req.path.endsWith(ext));
+        
+
+        if (skipPaths.includes(req.path) || isStaticFile) {
+            return next();
+        }
+
+        const reactRoutes = ['/chat', '/users', '/products', '/ai-config', '/dashboard'];
+        const isReactRoute = reactRoutes.some(route => req.path.startsWith(route));
+        
+        if (isReactRoute && req.method === 'GET') {
+            let token = null;
+            
+            // Check Authorization header
+            const authHeader = req.headers.authorization;
+            if (authHeader && authHeader.startsWith('Bearer ')) {
+                token = authHeader.split(' ')[1];
+            }
+            
+            // Check cookie if no header
+            if (!token && req.headers.cookie) {
+                const cookies = req.headers.cookie.split(';').map(cookie => cookie.trim());
+                const authCookie = cookies.find(cookie => cookie.startsWith('auth_token='));
+                if (authCookie) {
+                    token = authCookie.split('=')[1];
+                }
+            }
+            
+            // If no token for React routes, let React handle it (it will show login)
+            if (!token) {
+                return next();
+            }
+            
+            // If token exists, verify it
+            const decoded = authManager.verifyToken(token);
+            if (decoded) {
+                req.user = decoded;
+            }
+            
+            return next();
+        }
+        
+        // For API endpoints, require authentication
+        if (req.path.startsWith('/api/') && req.path !== '/api/auth/login') {
+            let token = null;
+            
+            // Get token from Authorization header
+            const authHeader = req.headers.authorization;
+            if (authHeader && authHeader.startsWith('Bearer ')) {
+                token = authHeader.split(' ')[1];
+            }
+            
+            // Get token from cookie as fallback
+            if (!token && req.headers.cookie) {
+                const cookies = req.headers.cookie.split(';').map(cookie => cookie.trim());
+                const authCookie = cookies.find(cookie => cookie.startsWith('auth_token='));
+                if (authCookie) {
+                    token = authCookie.split('=')[1];
+                }
+            }
+            
+            // Get token from query parameter (for testing only)
+            if (!token && req.query.token) {
+                token = req.query.token;
+            }
+            
+            if (!token) {
+                return res.status(401).json({ 
+                    error: 'Authentication required',
+                    code: 'NO_TOKEN'
+                });
+            }
+            
+            // Verify token
+            const decoded = authManager.verifyToken(token);
+            
+            if (!decoded) {
+                return res.status(401).json({ 
+                    error: 'Invalid token',
+                    code: 'INVALID_TOKEN'
+                });
+            }
+            
+            // Check if token is expired
+            const now = Math.floor(Date.now() / 1000);
+            if (decoded.exp && decoded.exp < now) {
+                return res.status(401).json({ 
+                    error: 'Token expired',
+                    code: 'TOKEN_EXPIRED'
+                });
+            }
+            
+            // Attach user data to request
+            req.user = decoded;
+            return next();
+        }
+        
+        // For all other requests, pass through
+        next();
+    };
+};
+
+module.exports = authMiddleware;